{
  "name": "fluence-sqldb",
  "version": "0.0.1",
  "description": "SQL web interface example based on Fluence network",
  "main": "index.js",
  "scripts": {
    "test": "echo \"Error: no test specified\" && exit 1",
    "start": "webpack-dev-server",
    "build": "webpack"
  },
  "files": [
    "index.html"
  ],
  "repository": {
    "type": "git",
    "url": "git+https://github.com/fluencelabs/fluence.git"
  },
  "keywords": [
    "fluence"
  ],
  "author": "Fluence Labs",
  "license": "Apache-2.0",
  "bugs": {
    "url": "https://github.com/fluencelabs/fluence/issues"
  },
  "homepage": "https://github.com/fluencelabs/fluence#readme",
  "dependencies": {
    "@types/bootstrap": "^4.3.0",
    "@types/promise.prototype.finally": "2.0.3",
    "Package": "0.0.1",
    "bootstrap": "4.3.1",
    "fluence": "0.1.26",
    "jquery": "3.3.1",
<<<<<<< HEAD
    "fluence": "0.1.20",
    "popper.js": "1.14.4"
=======
    "popper.js": "^1.15.0"
>>>>>>> 65650da1
  },
  "devDependencies": {
    "awesome-typescript-loader": "5.2.1",
    "clean-webpack-plugin": "^2.0.1",
    "copy-webpack-plugin": "^5.0.2",
    "css-loader": "^2.1.1",
    "html-webpack-plugin": "3.2.0",
    "style-loader": "0.23.1",
    "ts-node": "^8.0.3",
    "typescript": "^3.4.1",
    "webpack": "4.29.6",
    "webpack-cli": "^3.3.0",
    "webpack-dev-server": "3.2.1"
  }
}<|MERGE_RESOLUTION|>--- conflicted
+++ resolved
@@ -31,12 +31,7 @@
     "bootstrap": "4.3.1",
     "fluence": "0.1.26",
     "jquery": "3.3.1",
-<<<<<<< HEAD
-    "fluence": "0.1.20",
-    "popper.js": "1.14.4"
-=======
     "popper.js": "^1.15.0"
->>>>>>> 65650da1
   },
   "devDependencies": {
     "awesome-typescript-loader": "5.2.1",
